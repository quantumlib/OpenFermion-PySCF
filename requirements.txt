<<<<<<< HEAD
openfermion>=0.5
pyscf
=======
openfermion>=1.0
pyscf
pytest
>>>>>>> d2b000b5
<|MERGE_RESOLUTION|>--- conflicted
+++ resolved
@@ -1,8 +1,2 @@
-<<<<<<< HEAD
-openfermion>=0.5
-pyscf
-=======
 openfermion>=1.0
-pyscf
-pytest
->>>>>>> d2b000b5
+pyscf